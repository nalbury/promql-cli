--- conflicted
+++ resolved
@@ -20,8 +20,6 @@
 import (
 	"context"
 	"fmt"
-	"net"
-	"net/http"
 	"time"
 
 	"github.com/prometheus/client_golang/api"
@@ -45,32 +43,17 @@
 	return v1.NewAPI(a), nil
 }
 
-// CreateClientWithAuth creates a Client interface witht the provided hostname and auth config
 func CreateClientWithAuth(host string, authCfg config.Authorization, tlsCfg config.TLSConfig) (v1.API, error) {
 	cfg := api.Config{
 		Address: host,
 	}
-<<<<<<< HEAD
 	cmmnConfig := config.HTTPClientConfig{
 		TLSConfig: tlsCfg,
 	}
 	rt, err := config.NewRoundTripperFromConfig(cmmnConfig, "promql")
-=======
-	tc, err := config.NewTLSConfig(&tlsCfg)
->>>>>>> 4f3fd58d
-	if err != nil {
-		return nil, fmt.Errorf("error parsing TLS config, %s", err)
-	}
-	var rt http.RoundTripper = &http.Transport{
-		Proxy: http.ProxyFromEnvironment,
-		DialContext: (&net.Dialer{
-			Timeout:   30 * time.Second,
-			KeepAlive: 30 * time.Second,
-		}).DialContext,
-		TLSHandshakeTimeout: 10 * time.Second,
-		TLSClientConfig:     tc,
-	}
-
+	if err != nil {
+		return nil, err
+	}
 	if authCfg != (config.Authorization{}) {
 		switch {
 		case authCfg.Type == "":
@@ -78,9 +61,9 @@
 		case authCfg.Credentials != "" && authCfg.CredentialsFile != "":
 			return nil, fmt.Errorf("please specify either auth credentials or an auth credential file, not both")
 		case authCfg.Credentials != "":
-			rt = config.NewAuthorizationCredentialsRoundTripper(authCfg.Type, config.Secret(authCfg.Credentials), rt)
+			cfg.RoundTripper = config.NewAuthorizationCredentialsRoundTripper(authCfg.Type, config.Secret(authCfg.Credentials), rt)
 		default:
-			rt = config.NewAuthorizationCredentialsFileRoundTripper(authCfg.Type, authCfg.CredentialsFile, rt)
+			cfg.RoundTripper = config.NewAuthorizationCredentialsFileRoundTripper(authCfg.Type, authCfg.CredentialsFile, rt)
 		}
 	}
 	cfg.RoundTripper = rt
